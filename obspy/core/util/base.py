--- conflicted
+++ resolved
@@ -34,17 +34,11 @@
 DEFAULT_MODULES = ['core', 'db', 'geodetics', 'imaging',
                    'io.ah', 'io.ascii', 'io.cmtsolution', 'io.cnv', 'io.css',
                    'io.datamark', 'io.gse2', 'io.json', 'io.kinemetrics',
-<<<<<<< HEAD
-                   'io.mseed', 'io.ndk', 'io.nlloc', 'io.pdas', 'io.pde',
-                   'io.quakeml', 'io.sac', 'io.seg2', 'io.segy', 'io.seisan',
-                   'io.sh', 'io.shapefile', 'io.stationtxt','io.stationxml',
-=======
                    'io.kml', 'io.mseed', 'io.ndk', 'io.nlloc', 'io.pdas',
                    'io.pde', 'io.quakeml', 'io.sac', 'io.seg2', 'io.segy',
-                   'io.seisan', 'io.sh', 'io.shapefile', 'io.stationxml',
->>>>>>> 05f32b4e
-                   'io.wav', 'io.xseed', 'io.y', 'io.zmap', 'realtime',
-                   'signal', 'taup']
+                   'io.seisan', 'io.sh', 'io.shapefile', 'io.stationtxt',
+                   'io.stationxml', 'io.wav', 'io.xseed', 'io.y', 'io.zmap',
+                   'realtime', 'signal', 'taup']
 NETWORK_MODULES = ['clients.arclink', 'clients.earthworm', 'clients.fdsn',
                    'clients.iris', 'clients.neic', 'clients.seedlink',
                    'clients.seishub']
