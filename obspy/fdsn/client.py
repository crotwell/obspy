--- conflicted
+++ resolved
@@ -140,17 +140,12 @@
         self._service_mappings = service_mappings
 
         if self.debug is True:
-<<<<<<< HEAD
             print("Base URL: %s" % self.base_url)
+            if self._service_mappings:
+                print("Custom service mappings:")
+                for key, value in self._service_mappings.items():
+                    print("\t%s: '%s'" % (key, value))
             print("Request Headers: %s" % str(self.request_headers))
-=======
-            print "Base URL: %s" % self.base_url
-            if self._service_mappings:
-                print "Custom service mappings:"
-                for key, value in self._service_mappings.items():
-                    print "\t%s: '%s'" % (key, value)
-            print "Request Headers: %s" % str(self.request_headers)
->>>>>>> 6337c1cf
 
         self._discover_services()
 
