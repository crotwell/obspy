--- conflicted
+++ resolved
@@ -53,7 +53,6 @@
 
     :param path_or_file_object: File name or file like object.
     """
-<<<<<<< HEAD
     if hasattr(path_or_file_object, "tell") and hasattr(path_or_file_object,
                                                         "seek"):
         current_position = path_or_file_object.tell()
@@ -67,7 +66,12 @@
             except etree.XMLSyntaxError:
                 return False
         root = xmldoc.getroot()
-        if root.tag != "{http://www.fdsn.org/xml/station/1}FDSNStationXML":
+        try:
+            match = re.match(
+                r'{http://www.fdsn.org/xml/station/[0-9]+}FDSNStationXML',
+                root.tag)
+            assert match is not None
+        except:
             return False
         # Convert schema number to a float to have positive comparisons
         # between, e.g "1" and "1.0".
@@ -82,28 +86,6 @@
             path_or_file_object.seek(current_position, 0)
         except:
             pass
-=======
-    if isinstance(path_or_file_object, etree._Element):
-        xmldoc = path_or_file_object
-    else:
-        try:
-            xmldoc = etree.parse(path_or_file_object)
-        except etree.XMLSyntaxError:
-            return False
-    try:
-        root = xmldoc.getroot()
-    except:
-        return False
-    # check tag of root element
-    try:
-        match = re.match(
-            r'{http://www.fdsn.org/xml/station/[0-9]+}FDSNStationXML',
-            root.tag)
-        assert match is not None
-    except:
-        return False
-    return True
->>>>>>> 31ed47ff
 
 
 def validate_StationXML(path_or_object):
