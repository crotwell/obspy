--- conflicted
+++ resolved
@@ -331,10 +331,6 @@
         # get the velocity discontinuities in your model, for plotting:
         discons = self.model.s_mod.v_mod.get_discontinuity_depths()
 
-<<<<<<< HEAD
-        # line colors
-=======
->>>>>>> 51a1bbfe
         phase_names_encountered = {ray.name for ray in arrivals}
         colors = {
             name: COLORS[i % len(COLORS)]
@@ -368,10 +364,6 @@
 
             intp = matplotlib.cbook.simple_linear_interpolation
             radius = self.model.radius_of_planet
-<<<<<<< HEAD
-
-=======
->>>>>>> 51a1bbfe
             for ray in arrivals:
                 color = colors.get(ray.name, 'k')
 
@@ -476,8 +468,6 @@
             # Plot the ray paths:
             for ray in arrivals:
                 color = colors.get(ray.name, 'k')
-<<<<<<< HEAD
-
                 if indicate_wave_type:
                     # Plot p, s, and diff phases separately
                     paths, waves = split_ray_path(ray.path, self.model)
@@ -500,10 +490,6 @@
                     ax.plot(np.rad2deg(ray.path["dist"]), ray.path["depth"],
                             color=color,
                             label=ray.name, lw=2.0)
-=======
-                ax.plot(np.rad2deg(ray.path["dist"]), ray.path["depth"],
-                        color=color, label=ray.name, lw=2.0)
->>>>>>> 51a1bbfe
 
             # Pretty station marker:
             ms = 14
